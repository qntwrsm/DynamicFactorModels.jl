--- conflicted
+++ resolved
@@ -14,11 +14,8 @@
 [compat]
 Distributions = "0.25"
 FillArrays = "1"
-<<<<<<< HEAD
 PDMats = "0.11"
-=======
 Statistics = "1"
->>>>>>> 78f59725
 julia = "1"
 
 [extras]
